--- conflicted
+++ resolved
@@ -98,7 +98,6 @@
   }
 
   @Test
-<<<<<<< HEAD
   public void testClientMethod() throws MustacheException, IOException, ExecutionException, InterruptedException {
     MustacheFactory c = new DefaultMustacheFactory(root);
     Mustache m = c.compile("client.html");
@@ -108,7 +107,8 @@
     scope.put("commands", Arrays.asList("a", "b"));
     m.execute(sw, scope);
     assertEquals(getContents(root, "client.txt"), sw.toString());
-=======
+  }
+
   public void testSubSubCaching() throws MustacheException, IOException, ExecutionException, InterruptedException {
     MustacheFactory c = new DefaultMustacheFactory(root);
     Mustache m = c.compile("subsubchild1.html");
@@ -120,7 +120,6 @@
     sw = new StringWriter();
     m.execute(sw,  new Object() {});
     assertEquals(getContents(root, "subsubchild2.txt"), sw.toString());
->>>>>>> 85ea1ade
   }
 
   protected String getContents(File root, String file) throws IOException {
