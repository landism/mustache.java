--- conflicted
+++ resolved
@@ -54,14 +54,5 @@
       <version>4.8.1</version>
       <scope>test</scope>
     </dependency>
-<<<<<<< HEAD
-    <dependency>
-      <groupId>com.github.spullara.mustache.java</groupId>
-      <artifactId>network</artifactId>
-      <version>0.6.3-SNAPSHOT</version>
-      <scope>test</scope>
-    </dependency>
-=======
->>>>>>> d8786c74
   </dependencies>
 </project>